<<<<<<< HEAD
import os                                                   as _os
=======

from pathlib                                                import Path
import shutil           
>>>>>>> 51c9ec09

class PathUtils():

    def __init__(self):
        '''
        '''

    def clean_path(self, path):
        '''
        Replaces characters in `path` that have a special meaning in Windows by other characters that will give the intended
        behaviour in Linux.

        In particular:

            * "\v" in Windows is interpreted as "\x0b", so to prevent this we replace "\v" by "/v"
            * "\" in Windows is interpreted as a folder separator, so we replace it by "/"
            * In the above replacements, an additional "\" is needed as an escape character

        Then returns the modified path

        :param str path: path that is to be clearned up.
        '''
<<<<<<< HEAD
        modified_path                           = path.replace("\v", "/v")          \
                                                    .replace("\\", "/")         \
                                                    .replace("//", "/")
        return modified_path
    

    def to_linux(self, path, absolute=True):
        '''
        Takes a path that might be a Windows or Linux path, and returns a linux path

        :param str path: Initial path to clean up
        :param bool absolute: Optional parameter that is True by default. If True, then the `path` is first expanded to an
                        absolute path, and the linux equivalent is returned. Otherwise, the `path` is treated as a
                        relative path and a linux equivalent relative path is returned.
        :returns: a Linux equivalent for the `path` parameter
        :rtype: str
        '''
        if absolute:
            path                                = _os.path.abspath(path)
        # The following line does not change the input if we are Linux, but will if we are Windows
        linux_path                              = path.replace("\\", "/")
        return linux_path
=======
        modified_path                   = path.replace("\v", "/v")          \
                                                .replace("\\", "/")         \
                                                .replace("//", "/")
        return modified_path
    
    def remove(self, path):
        '''
        Removes all contents under the absolute path ``path``. If the path does not exist, it just returns without triggering
        error messages.

        :param str path:
        '''
        if Path(path).exists():
            shutil.rmtree(path)
>>>>>>> 51c9ec09
<|MERGE_RESOLUTION|>--- conflicted
+++ resolved
@@ -1,10 +1,7 @@
-<<<<<<< HEAD
 import os                                                   as _os
-=======
 
 from pathlib                                                import Path
 import shutil           
->>>>>>> 51c9ec09
 
 class PathUtils():
 
@@ -27,7 +24,6 @@
 
         :param str path: path that is to be clearned up.
         '''
-<<<<<<< HEAD
         modified_path                           = path.replace("\v", "/v")          \
                                                     .replace("\\", "/")         \
                                                     .replace("//", "/")
@@ -50,11 +46,6 @@
         # The following line does not change the input if we are Linux, but will if we are Windows
         linux_path                              = path.replace("\\", "/")
         return linux_path
-=======
-        modified_path                   = path.replace("\v", "/v")          \
-                                                .replace("\\", "/")         \
-                                                .replace("//", "/")
-        return modified_path
     
     def remove(self, path):
         '''
@@ -65,4 +56,3 @@
         '''
         if Path(path).exists():
             shutil.rmtree(path)
->>>>>>> 51c9ec09
