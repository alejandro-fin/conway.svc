from pathlib                                                        import Path
import os                                                           as _os
import pandas                                                       as _pd
import shutil                                                       as _shutil

from conway.util.dataframe_utils                       import DataFrameUtils

class DataAccessor():

    '''
    Context manager to provide safe functionality to load datasets for a Conway application.


    It encapsulate the current Excel-based implementation and provides encpasultion for potential future
    performance improvements.
    '''
    def __init__(self, url, subpath=None):
<<<<<<< HEAD

=======
        '''
        Context manager to provide safe functionality to load datasets for a Conway application.

        It encapsulate the current Excel or CSV-based implementation and provides encapsulation for potential future
        performance improvements.
        '''
>>>>>>> feab8d10
        self.url                            = url
        self.subpath                        = subpath

        self.optimize                       = None # This is set in the __enter__ method
        self.ACTION                         = None # Must be populated by specific methods; used to provide context in error messages

    def __enter__(self, optimize=False):
        '''
        Returns self after initializing internal state

        :param bool optimize: if True, then will attempt to retrieve a CSV version of self.url instead of an Excel file, if
            such a CSV exists.
        '''
        self.optimize                       = optimize

        return self

    def __exit__(self, exc_type, exc_value, exc_tb):
        '''
        Frees resources.
        '''

        if isinstance(exc_value, PermissionError):
            raise ValueError("Please close file(s) under " + self.url + " so system can " + self.ACTION + " it. Thanks.")
        elif isinstance(exc_value, Exception):
            raise exc_value
        
        suffix                              = ""
        if not self.subpath is None:
            suffix                          = " [" + self.subpath + "]"
        #print(self.ACTION + " '" + self.url + suffix + "': DONE")

        ''' TODO - figure out if we want to handle some types of exceptions
        if isinstance(exc_value, IndeExError):
            # Handle IndexError here...
            print(f"An exception occurred in your with block: {exc_type}")
            print(f"Exception message: {exc_value}")
            return True
        '''

    def retrieve(self, alternative_subpaths=[], fail_if_not_found=False):
        '''
        Creates and returns a DataFrame by loading an CSV or Excel spreadsheet, removing any spurious columns if needed.

        As a performance optimization, it will attempt to load from a CSV file, if one exists that corresponds
        to ``self.url``, even if ``self.url`` might reference an Excel spreadshet.

        For example, if ``self.url`` is ``C:/foo/bar/dataset.xlsx``, this method will change the filename
        to a CSV filename ``C:/foo/bar/dataset.csv``, and if such a CSV file exists, it will load and return it.

        If the CSV file does not exist, it will try to load an Excel file from ``self.url``. When attemptoing
        to load from an Excel format then this method has logic to look for the worksheet called ``self.subpath``
        (or, if ``self.subpath`` is None, for a worksheet called "Sheet1").
        If no such worksheet exists, then this method fails over to look for worksheets in ``alternative_subpaths``, until
        one is found. If not is found then this method returns None, unless fail_if_not_found`` is True, 
        in which case it raises a ValueError.

        :param list alternative_subpaths: A list of strings. It's optional and is empty by default. Used in cases
            when the dataset is not found at self.url[self.subpath] - if so, a re-try is made successively
            with each member of `alternative_subpaths` in lieus of self.subpath. The dataset retrieved from the
            first success is returned. If not is found, the method returns None

        :param bool fail_if_not_found: when True then method raises a :class:`ValueError` if dataset is not found. Else
            method returns ``None`` when dataset is not found.
        '''

        self.ACTION                         = "retrieve"

        result_df                           = self._retrieve_csv(fail_if_not_found=False)
        if not result_df is None:
            return result_df
        else: # Backup legacy case: try to load as an Excel file
            result_df                       = self._retrieve_excel(alternative_subpaths, fail_if_not_found)
        
        sheet_name                          = self.subpath
        if sheet_name is None:
            sheet_name                      = "Sheet1"
        sheets_to_try                       = [sheet_name] + alternative_subpaths

        if result_df is None and fail_if_not_found:
            raise ValueError("Dataset " + str(self.url) + " either does not exist or if it does then it doesn't any "
                             + " worksheet called '" + "', '".join(sheets_to_try) + "'")

        return result_df
    
    def _url_to_csv(self, some_url):
        '''
        Given a filename for a dataset, it returns the CSV-equivalent filename.

        For example, if ``some_url`` is ``C:/foo/bar/dataset.xlsx" or ``C:/foo/bar/dataset, 
        this method returns ``C:/foo/bar/dataset.csv".

        It gets more nuanced than that if the original ``some_url`` is an Excel filename that is supposed to have
        multiple "sheets". In that case there might be multiple CSV equivalents, one per sheet.

        For example, if ``some_url`` is ``C:/foo/bar/dataset.xlsx" and logically it should have multiple

        :param str some_url: Identifies an Excel or CSV file representing a dataset.
        '''
        if some_url.endswith(".xlsx"):
            result                          = some_url[:-4] + ".csv"
        elif some_url.endswith(".csv"):
            result                          = some_url
        else:
            result                          = some_url + ".csv"
        return result


    def _retrieve_csv(self, fail_if_not_found=False):
        '''

        '''
        DFU                                 = DataFrameUtils()
        csv_path                            = self._url_to_csv(self.url)
        if not Path(csv_path).exists():
            if fail_if_not_found:
                raise ValueError("Dataset '" + str(csv_path) + "' does not exist")
            else:
                return None
        
        result_df                           = None
        
        try:
            result_df                       = DFU.load_csv(csv_path)
        except Exception as ex:
            if fail_if_not_found:
                raise ValueError(f"Unable to retreive {csv_path} because of this error: '{ex}'")
            else:
                result_df                   = None

        return result_df    

    def _retrieve_excel(self, alternative_subpaths=[], fail_if_not_found=False):

        '''

        '''
        DFU                                 = DataFrameUtils()
        if not Path(self.url).exists():
            if fail_if_not_found:
                raise ValueError("Dataset '" + str(self.url) + "' does not exist")
            else:
                return None
        
        sheet_name                          = self.subpath
        if sheet_name is None:
            sheet_name                      = "Sheet1"
        sheets_to_try                       = [sheet_name] + alternative_subpaths
        result_df                           = None
        for sheet in sheets_to_try:
            try:
                result_df                   = DFU.load_excel(self.url, sheet_name=sheet)
            except ValueError as ex:
                if str(ex) == "Worksheet named '" + sheet + "' not found":
                    continue # Try next sheet
                else:
                    raise ex
            # If we get here then we succeeded
            break

        if result_df is None and fail_if_not_found:
            raise ValueError("Dataset " + str(self.url) + " either does not exist or if it does then it doesn't any "
                             + " worksheet called '" + "', '".join(sheets_to_try) + "'")

        return result_df

    
    def persist(self, data_df: _pd.DataFrame):
        '''
        '''
        sheet_name                          = self.subpath
        if sheet_name is None:
            sheet_name                      = "Sheet1"
        folder                              = _os.path.dirname(self.url)
        Path(folder).mkdir(parents=True, exist_ok=True)
        data_df.to_excel(self.url, sheet_name=sheet_name)

    
    def remove(self):
        '''
        '''
        self.ACTION                         = "remove"
        if Path(self.url).exists():
            _shutil.rmtree(self.url)

    def copy_from(self, src_url):
        '''
        '''
        self.ACTION                         = "copy"
        Path(src_url).mkdir(parents=True, exist_ok=True)
        _shutil.copytree(src                = src_url, 
                         dst                = self.url,
                         dirs_exist_ok      = True)<|MERGE_RESOLUTION|>--- conflicted
+++ resolved
@@ -11,20 +11,11 @@
     Context manager to provide safe functionality to load datasets for a Conway application.
 
 
-    It encapsulate the current Excel-based implementation and provides encpasultion for potential future
+    It encapsulates the current Excel or CSV-based implementation and provides encpasultion for potential future
     performance improvements.
     '''
     def __init__(self, url, subpath=None):
-<<<<<<< HEAD
-
-=======
-        '''
-        Context manager to provide safe functionality to load datasets for a Conway application.
-
-        It encapsulate the current Excel or CSV-based implementation and provides encapsulation for potential future
-        performance improvements.
-        '''
->>>>>>> feab8d10
+
         self.url                            = url
         self.subpath                        = subpath
 
